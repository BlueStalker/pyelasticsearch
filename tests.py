"""
Unit tests for pyelasticsearch.  These require an elasticsearch server running on the default port (localhost:9200).
"""
import logging
import unittest
from pyelasticsearch import ElasticSearch


class VerboseElasticSearch(ElasticSearch):
     def setup_logging(self):
         log = super(VerboseElasticSearch, self).setup_logging()
         log.setLevel(logging.DEBUG)
         return log


class ElasticSearchTestCase(unittest.TestCase):
    def setUp(self):
        self.conn = ElasticSearch('http://localhost:9200/')

    def tearDown(self):
        self.conn.delete_index("test-index")

    def assertResultContains(self, result, expected):
        for (key, value) in expected.items():
            self.assertEquals(value, result[key])

class IndexingTestCase(ElasticSearchTestCase):
<<<<<<< HEAD
=======
    def testSetupLogging(self):
        log = self.conn.setup_logging()
        self.assertTrue(isinstance(log, logging.Logger))
        self.assertEqual(log.level, logging.ERROR)

    def testOverriddenSetupLogging(self):
        conn = VerboseElasticSearch('http://localhost:9200/')
        log = conn.setup_logging()
        self.assertTrue(isinstance(log, logging.Logger))
        self.assertEqual(log.level, logging.DEBUG)
>>>>>>> da3f3998

    def testIndexingWithID(self):
        result = self.conn.index({"name":"Joe Tester"}, "test-index", "test-type", 1)
        self.assertResultContains(result, {'_type': 'test-type', '_id': '1', 'ok': True, '_index': 'test-index'} )

    def testIndexingWithoutID(self):
        result = self.conn.index({"name":"Joe Tester"}, "test-index", "test-type")
        self.assertResultContains(result, {'_type': 'test-type', 'ok': True, '_index': 'test-index'} )
        # should have an id of some value assigned.
        self.assertTrue(result.has_key('_id') and result['_id'])

    def testExplicitIndexCreate(self):
        result = self.conn.create_index("test-index")
        self.assertResultContains(result, {'acknowledged': True, 'ok': True})

    def testDeleteByID(self):
        self.conn.index({"name":"Joe Tester"}, "test-index", "test-type", 1)
        self.conn.refresh(["test-index"])
        result = self.conn.delete("test-index", "test-type", 1)
        self.assertResultContains(result, {'_type': 'test-type', '_id': '1', 'ok': True, '_index': 'test-index'})

<<<<<<< HEAD
    def testDeleteByQuery(self):
        self.conn.index({"name":"Joe Tester"}, "test-index", "test-type", 1)
        self.conn.index({"name":"Bill Baloney"}, "test-index", "test-type", 2)
        self.conn.index({"name":"Horace Humdinger"}, "test-index", "test-type", 3)
        self.conn.refresh(["test-index"])

        self.conn.refresh(["test-index"])
        result = self.conn.count("*:*", indexes=['test-index'])
        self.assertResultContains(result, {'count': 3})

        result = self.conn.delete_by_query("test-index", "test-type", {"query_string": {"query": "name:joe OR name:bill"}})
        self.assertResultContains(result, {'ok': True})

        self.conn.refresh(["test-index"])
        result = self.conn.count("*:*", indexes=['test-index'])
        self.assertResultContains(result, {'count': 1})

=======
>>>>>>> da3f3998
    def testDeleteIndex(self):
        self.conn.create_index("another-index")
        result = self.conn.delete_index("another-index")
        self.assertResultContains(result, {'acknowledged': True, 'ok': True})

    def testCannotCreateExistingIndex(self):
        self.conn.create_index("another-index")
        result = self.conn.create_index("another-index")
        self.conn.delete_index("another-index")
        self.assertResultContains(result, {'error': 'IndexAlreadyExistsException[[another-index] Already exists]'})

    def testPutMapping(self):
        result = self.conn.create_index("test-index")
        result = self.conn.put_mapping("test-type", {"test-type" : {"properties" : {"name" : {"type" : "string", "store" : "yes"}}}}, indexes=["test-index"])
        self.assertResultContains(result, {'acknowledged': True, 'ok': True})

    def testIndexStatus(self):
        self.conn.create_index("another-index")
        result = self.conn.status(["another-index"])
        self.conn.delete_index("another-index")
        self.assertTrue(result.has_key('indices'))
        self.assertResultContains(result, {'ok': True})

    def testIndexFlush(self):
        self.conn.create_index("another-index")
        result = self.conn.flush(["another-index"])
        self.conn.delete_index("another-index")
        self.assertResultContains(result, {'ok': True})

    def testIndexRefresh(self):
        self.conn.create_index("another-index")
        result = self.conn.refresh(["another-index"])
        self.conn.delete_index("another-index")
        self.assertResultContains(result, {'ok': True})

    def testIndexOptimize(self):
        self.conn.create_index("another-index")
        result = self.conn.optimize(["another-index"])
        self.conn.delete_index("another-index")
        self.assertResultContains(result, {'ok': True})


class SearchTestCase(ElasticSearchTestCase):
    def setUp(self):
        super(SearchTestCase, self).setUp()
        self.conn.index({"name":"Joe Tester"}, "test-index", "test-type", 1)
        self.conn.index({"name":"Bill Baloney"}, "test-index", "test-type", 2)
        self.conn.refresh(["test-index"])

    def testGetByID(self):
        result = self.conn.get("test-index", "test-type", 1)
        self.assertResultContains(result, {'_type': 'test-type', '_id': '1', '_source': {'name': 'Joe Tester'}, '_index': 'test-index'})

    def testGetCountBySearch(self):
        result = self.conn.count("name:joe")
        self.assertResultContains(result, {'count': 1})

    def testSearchByField(self):
        result = self.conn.search("name:joe")
<<<<<<< HEAD
        self.assertResultContains(result, {'hits': {'hits': [{'_type': 'test-type', '_id': '1', '_source': {'name': 'Joe Tester'}, '_index': 'test-index'}], 'total': 1}})

    def testTermsByField(self):
        result = self.conn.terms(['name'])
        self.assertResultContains(result, {'docs': {'max_doc': 2, 'num_docs': 2, 'deleted_docs': 0}, 'fields': {'name': {'terms': [{'term': 'baloney', 'doc_freq': 1}, {'term': 'bill', 'doc_freq': 1}, {'term': 'joe', 'doc_freq': 1}, {'term': 'tester', 'doc_freq': 1}]}}})

    def testTermsByIndex(self):
        result = self.conn.terms(['name'], indexes=['test-index'])
        self.assertResultContains(result, {'docs': {'max_doc': 2, 'num_docs': 2, 'deleted_docs': 0}, 'fields': {'name': {'terms': [{'term': 'baloney', 'doc_freq': 1}, {'term': 'bill', 'doc_freq': 1}, {'term': 'joe', 'doc_freq': 1}, {'term': 'tester', 'doc_freq': 1}]}}})

    def testTermsMinFreq(self):
        result = self.conn.terms(['name'], min_freq=2)
        self.assertResultContains(result, {'docs': {'max_doc': 2, 'num_docs': 2, 'deleted_docs': 0}, 'fields': {'name': {'terms': []}}})
=======
        self.assertResultContains(result, {'hits': {'hits': [{'_score': 0.19178301, '_type': 'test-type', '_id': '1', '_source': {'name': 'Joe Tester'}, '_index': 'test-index'}], 'total': 1, 'max_score': 0.19178301}})
>>>>>>> da3f3998

    def testMLT(self):
        self.conn.index({"name":"Joe Test"}, "test-index", "test-type", 3)
        self.conn.refresh(["test-index"])
        result = self.conn.morelikethis("test-index", "test-type", 1, ['name'], min_term_freq=1, min_doc_freq=1)
<<<<<<< HEAD
        self.assertResultContains(result, {'hits': {'hits': [{'_type': 'test-type', '_id': '3', '_source': {'name': 'Joe Test'}, '_index': 'test-index'}], 'total': 1}})
=======
        self.assertResultContains(result, {'hits': {'hits': [{'_score': 0.19178301,'_type': 'test-type', '_id': '3', '_source': {'name': 'Joe Test'}, '_index': 'test-index'}], 'total': 1, 'max_score': 0.19178301}})
>>>>>>> da3f3998

if __name__ == "__main__":
    unittest.main()<|MERGE_RESOLUTION|>--- conflicted
+++ resolved
@@ -25,8 +25,6 @@
             self.assertEquals(value, result[key])
 
 class IndexingTestCase(ElasticSearchTestCase):
-<<<<<<< HEAD
-=======
     def testSetupLogging(self):
         log = self.conn.setup_logging()
         self.assertTrue(isinstance(log, logging.Logger))
@@ -37,7 +35,6 @@
         log = conn.setup_logging()
         self.assertTrue(isinstance(log, logging.Logger))
         self.assertEqual(log.level, logging.DEBUG)
->>>>>>> da3f3998
 
     def testIndexingWithID(self):
         result = self.conn.index({"name":"Joe Tester"}, "test-index", "test-type", 1)
@@ -59,7 +56,6 @@
         result = self.conn.delete("test-index", "test-type", 1)
         self.assertResultContains(result, {'_type': 'test-type', '_id': '1', 'ok': True, '_index': 'test-index'})
 
-<<<<<<< HEAD
     def testDeleteByQuery(self):
         self.conn.index({"name":"Joe Tester"}, "test-index", "test-type", 1)
         self.conn.index({"name":"Bill Baloney"}, "test-index", "test-type", 2)
@@ -77,8 +73,6 @@
         result = self.conn.count("*:*", indexes=['test-index'])
         self.assertResultContains(result, {'count': 1})
 
-=======
->>>>>>> da3f3998
     def testDeleteIndex(self):
         self.conn.create_index("another-index")
         result = self.conn.delete_index("another-index")
@@ -138,33 +132,13 @@
 
     def testSearchByField(self):
         result = self.conn.search("name:joe")
-<<<<<<< HEAD
-        self.assertResultContains(result, {'hits': {'hits': [{'_type': 'test-type', '_id': '1', '_source': {'name': 'Joe Tester'}, '_index': 'test-index'}], 'total': 1}})
-
-    def testTermsByField(self):
-        result = self.conn.terms(['name'])
-        self.assertResultContains(result, {'docs': {'max_doc': 2, 'num_docs': 2, 'deleted_docs': 0}, 'fields': {'name': {'terms': [{'term': 'baloney', 'doc_freq': 1}, {'term': 'bill', 'doc_freq': 1}, {'term': 'joe', 'doc_freq': 1}, {'term': 'tester', 'doc_freq': 1}]}}})
-
-    def testTermsByIndex(self):
-        result = self.conn.terms(['name'], indexes=['test-index'])
-        self.assertResultContains(result, {'docs': {'max_doc': 2, 'num_docs': 2, 'deleted_docs': 0}, 'fields': {'name': {'terms': [{'term': 'baloney', 'doc_freq': 1}, {'term': 'bill', 'doc_freq': 1}, {'term': 'joe', 'doc_freq': 1}, {'term': 'tester', 'doc_freq': 1}]}}})
-
-    def testTermsMinFreq(self):
-        result = self.conn.terms(['name'], min_freq=2)
-        self.assertResultContains(result, {'docs': {'max_doc': 2, 'num_docs': 2, 'deleted_docs': 0}, 'fields': {'name': {'terms': []}}})
-=======
         self.assertResultContains(result, {'hits': {'hits': [{'_score': 0.19178301, '_type': 'test-type', '_id': '1', '_source': {'name': 'Joe Tester'}, '_index': 'test-index'}], 'total': 1, 'max_score': 0.19178301}})
->>>>>>> da3f3998
 
     def testMLT(self):
         self.conn.index({"name":"Joe Test"}, "test-index", "test-type", 3)
         self.conn.refresh(["test-index"])
         result = self.conn.morelikethis("test-index", "test-type", 1, ['name'], min_term_freq=1, min_doc_freq=1)
-<<<<<<< HEAD
-        self.assertResultContains(result, {'hits': {'hits': [{'_type': 'test-type', '_id': '3', '_source': {'name': 'Joe Test'}, '_index': 'test-index'}], 'total': 1}})
-=======
         self.assertResultContains(result, {'hits': {'hits': [{'_score': 0.19178301,'_type': 'test-type', '_id': '3', '_source': {'name': 'Joe Test'}, '_index': 'test-index'}], 'total': 1, 'max_score': 0.19178301}})
->>>>>>> da3f3998
 
 if __name__ == "__main__":
     unittest.main()